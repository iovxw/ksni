use std::collections::HashMap;
use std::convert::{TryFrom, TryInto};
use std::hash::{Hash, Hasher};
use std::sync::atomic::{AtomicUsize, Ordering};

use futures::stream::StreamExt;
use zbus::Connection;
use zbus::fdo::DBusProxy;
use zbus::zvariant::{Value, OwnedValue, Str};

use crate::dbus_interface::{
    SNI_PATH, MENU_PATH,
    StatusNotifierWatcherProxy,
    StatusNotifierItem, SniMessage, SniProperty,
    DbusMenu, DbusMenuMessage, DbusMenuProperty,
    LayoutItem,
};

use crate::menu;
use crate::tray;
use crate::{Handle, Tray, ClientRequest};

static COUNTER: AtomicUsize = AtomicUsize::new(1);

<<<<<<< HEAD
/// Service of the tray
pub struct TrayService<T> {
    tray: Handle<T>,
}

impl<T: Tray + 'static> TrayService<T> {
    /// Create a new service
    pub fn new(tray: T) -> Self {
        let tray_state = crate::TrayStatus::default();
        TrayService {
            tray: Handle {
                model: Arc::new(Mutex::new(tray)),
                tray_status: tray_state.clone(),
            },
        }
    }

    /// Get a handle of the tray
    pub fn handle(&self) -> Handle<T> {
        self.tray.clone()
    }
=======
// TODO: don't use zbus result publicly(?)
pub fn spawn<T: Tray + Send + 'static>(tray: T) -> zbus::Result<Handle<T>> {
    let (client_tx, client_rx) = tokio::sync::mpsc::unbounded_channel::<ClientRequest<T>>();
    std::thread::Builder::new()
        .name("ksni-tokio".into())
        .spawn(move || {
            let rt = tokio::runtime::Builder::new_current_thread()
                .enable_all()
                .build()
                .expect("tokio::new_current_thread()");
            rt.block_on(async move { let _ = run_async(tray, client_rx).await; });
        })
        .map_err(|e| zbus::Error::Failure(e.to_string()))?;

    Ok(Handle { sender: client_tx })
}
>>>>>>> ce8017cb

pub async fn run_async<T: Tray + Send + 'static>(tray: T, mut client_rx: tokio::sync::mpsc::UnboundedReceiver<ClientRequest<T>>) -> zbus::Result<()> {
    let conn = Connection::session().await.unwrap();
    let name = format!(
        "org.kde.StatusNotifierItem-{}-{}",
        std::process::id(),
        COUNTER.fetch_add(1, Ordering::AcqRel)
    );

    let (sni_obj, mut sni_rx) = StatusNotifierItem::new();
    let (menu_obj, mut menu_rx) = DbusMenu::new();

    conn.object_server()
        .at(SNI_PATH, sni_obj)
        .await?;
    conn.object_server()
        .at(MENU_PATH, menu_obj)
        .await?;
    conn.request_name(name.as_str()).await?;

    let snw_object = StatusNotifierWatcherProxy::new(&conn).await?;
    let register_result = snw_object.register_status_notifier_item(&name).await;
    if let Err(zbus::Error::FDO(err)) = &register_result {
        if let zbus::fdo::Error::ServiceUnknown(_) = **err {
            if !tray.watcher_offline() {
                return Ok(());
            }
        } else {
            register_result?;
        }
    } else {
        tray.watcher_online();
    }

    let dbus_object = DBusProxy::new(&conn).await?;
    let mut name_changed_signal = dbus_object
        .receive_name_owner_changed_with_args(&[(0, "org.kde.StatusNotifierWatcher")])
        .await?;

    let menu_cache = menu::menu_flatten(T::menu(&tray));
    let prop_cache = PropertiesCache::new(&tray);
    let mut service = Service {
        conn,
        tray,
        menu_cache,
        prop_cache,
        item_id_offset: 0,
        revision: 0,
    };
    loop {
        tokio::select! {
            Some(event) = name_changed_signal.next() => {
                if let Ok(args) = event.args() {
                    match args.new_owner().as_ref() {
                        Some(_new_owner) => {
                            service.tray.watcher_online();
                            let _ = snw_object.register_status_notifier_item(&name).await;
                        }
                        None => {
                            if !service.tray.watcher_offline() {
                                break Ok(());
                            }
                        }
                    }
<<<<<<< HEAD
                });
                true
            }),
        );

        let snw_object = conn.with_proxy(
            "org.kde.StatusNotifierWatcher",
            "/StatusNotifierWatcher",
            Duration::from_secs(1),
        );
        match snw_object.register_status_notifier_item(&name) {
            Err(ref e) if e.name() == Some("org.freedesktop.DBus.Error.ServiceUnknown") => {
                if !inner.handle.model.lock().unwrap().watcher_offline() {
                    inner.handle.tray_status.stop();
                }
            }
            Ok(()) => inner.handle.model.lock().unwrap().watcher_online(),
            r => r?,
        };

        let dbus_object = conn.with_proxy(
            "org.freedesktop.DBus",
            "/org/freedesktop/DBus",
            Duration::from_secs(1),
        );
        let inner2 = inner.clone();
        dbus_object.match_signal(
            move |h: freedesktop::NameOwnerChanged, c: &LocalConnection, _: &dbus::Message| {
                if h.name == "org.kde.StatusNotifierWatcher" {
                    if h.new_owner.is_empty() {
                        if !inner2.handle.model.lock().unwrap().watcher_offline() {
                            inner2.handle.tray_status.stop();
=======
                }
            }
            Some(msg) = client_rx.recv() => {
                match msg {
                    ClientRequest::Update(cb) => {
                        cb(&mut service.tray);
                        let _ = service.update().await;
                    }
                    ClientRequest::Shutdown => {
                        break Ok(());
                    }
                }
            }
            Some(msg) = sni_rx.recv() => {
                match msg {
                    SniMessage::Activate(x, y) => {
                        service.tray.activate(x, y);
                        let _ = service.update().await;
                    }
                    SniMessage::SecondaryActivate(x, y) => {
                        service.tray.secondary_activate(x, y);
                        let _ = service.update().await;
                    }
                    SniMessage::Scroll(delta, dir) => {
                        service.tray.scroll(delta, &dir);
                        let _ = service.update().await;
                    }
                    SniMessage::GetDbusProperty(prop) => match prop {
                        SniProperty::Category(r) => {
                            let _ = r.send(Ok(service.tray.category().to_string()));
                        }
                        SniProperty::Id(r) => {
                            let _ = r.send(Ok(service.tray.id()));
                        }
                        SniProperty::Title(r) => {
                            let _ = r.send(Ok(service.tray.title()));
                        }
                        SniProperty::Status(r) => {
                            let _ = r.send(Ok(service.tray.status().to_string()));
                        }
                        SniProperty::WindowId(r) => {
                            let _ = r.send(Ok(service.tray.window_id()));
                        }
                        SniProperty::IconThemePath(r) => {
                            let _ = r.send(Ok(service.tray.icon_theme_path()));
                        }
                        SniProperty::IconName(r) => {
                            let _ = r.send(Ok(service.tray.icon_name()));
                        }
                        SniProperty::IconPixmap(r) => {
                            let _ = r.send(Ok(service.tray.icon_pixmap()));
>>>>>>> ce8017cb
                        }
                        SniProperty::OverlayIconName(r) => {
                            let _ = r.send(Ok(service.tray.overlay_icon_name()));
                        }
                        SniProperty::OverlayIconPixmap(r) => {
                            let _ = r.send(Ok(service.tray.overlay_icon_pixmap()));
                        }
                        SniProperty::AttentionIconName(r) => {
                            let _ = r.send(Ok(service.tray.attention_icon_name()));
                        }
                        SniProperty::AttentionIconPixmap(r) => {
                            let _ = r.send(Ok(service.tray.attention_icon_pixmap()));
                        }
                        SniProperty::AttentionMovieName(r) => {
                            let _ = r.send(Ok(service.tray.attention_movie_name()));
                        }
                        SniProperty::ToolTip(r) => {
                            let _ = r.send(Ok(service.tray.tool_tip()));
                        }
                    }
                }
            }
            Some(msg) = menu_rx.recv() => {
                match msg {
                    DbusMenuMessage::GetLayout(parent_id, recursion_depth, property_names, r) => {
                        let tree = service.gen_dbusmenu_tree(
                            parent_id,
                            if recursion_depth < 0 {
                                None
                            } else {
                                Some(recursion_depth as usize)
                            },
                            property_names,
                        );
                        let result = tree
                            .map(|tree| (service.revision, tree))
                            .ok_or_else(|| zbus::fdo::Error::InvalidArgs("parentId not found".to_string()));
                        let _ = r.send(result);
                    }
                    DbusMenuMessage::GetGroupProperties(ids, property_names, r) => {
                        let result = ids
                            .into_iter()
                            .filter_map(|id| service.id2index(id).map(|idx| (id, idx)))
                            .map(|(id, index)| {
                                (
                                    id,
                                    service.menu_cache[index]
                                        .0
                                        .to_dbus_map(&property_names),
                                )
                            })
                            .collect();
                        let _ = r.send(Ok(result));
                    }
                    DbusMenuMessage::GetProperty(id, name, r) => {
                        let result = service.id2index(id)
                            .ok_or_else(|| zbus::fdo::Error::InvalidArgs("id not found".to_string()))
                            .map(|index| service.menu_cache[index].0.to_dbus_map(&vec![name]))
                            .map(|value| Value::from(value).to_owned());
                        let _ = r.send(result);
                    }
                    DbusMenuMessage::Event(id, event_id, data, timestamp, r) => {
                        let _ = r.send(service.event(id, &event_id, data, timestamp).await);
                    }
                    DbusMenuMessage::EventGroup(events, r) => {
                        let _ = r.send(service.event_group(events).await);
                    }
                    DbusMenuMessage::GetDbusProperty(prop) => match prop {
                        DbusMenuProperty::TextDirection(r) => {
                            let _ = r.send(Ok(service.tray.text_direction().to_string()));
                        }
                        DbusMenuProperty::Status(r) => {
                            let status = match service.tray.status() {
                                tray::Status::Active | tray::Status::Passive => menu::Status::Normal,
                                tray::Status::NeedsAttention => menu::Status::Notice,
                            };
                            let _ = r.send(Ok(status.to_string()));
                        }
                        DbusMenuProperty::IconThemePath(r) => {
                            let path = service.tray.icon_theme_path();
                            let path = if path.is_empty() { vec![] } else { vec![path] };
                            let _ = r.send(Ok(path));
                        }
                    }
                }
            }
        }
    }
}

struct Service<T> {
    conn: Connection,
    tray: T,
    menu_cache: Vec<(menu::RawMenuItem<T>, Vec<usize>)>,
    prop_cache: PropertiesCache,
    item_id_offset: i32,
    revision: u32,
}

impl<T: Tray + Send + 'static> Service<T> {
    async fn update_properties(&mut self) -> zbus::Result<()> {
        let sni_obj  = self.conn.object_server().interface::<_, StatusNotifierItem>(SNI_PATH).await?;
        let menu_obj = self.conn.object_server().interface::<_, DbusMenu>(MENU_PATH).await?;

        let text_direction = self.prop_cache.text_direction_changed(&self.tray);
        if text_direction.is_some() {
            menu_obj.get_mut().await.text_direction_changed(menu_obj.signal_context()).await?;
        }

        let tray_status = self.prop_cache.status_changed(&self.tray);
        if let Some(tray_status) = tray_status {
            StatusNotifierItem::new_status(sni_obj.signal_context(), &tray_status.to_string()).await?;
            menu_obj.get_mut().await.status_changed(menu_obj.signal_context()).await?;
        }

        let icon_theme_path = self.prop_cache.icon_theme_path_changed(&self.tray);
        if icon_theme_path.is_some() {
            sni_obj.get_mut().await.icon_theme_path_changed(sni_obj.signal_context()).await?;
            menu_obj.get_mut().await.icon_theme_path_changed(menu_obj.signal_context()).await?;
        }

        let category = self.prop_cache.category_changed(&self.tray);
        if category.is_some() {
            sni_obj.get_mut().await.category_changed(sni_obj.signal_context()).await?;
        }

        let window_id = self.prop_cache.window_id_changed(&self.tray);
        if window_id.is_some() {
            sni_obj.get_mut().await.window_id_changed(sni_obj.signal_context()).await?;
        }

        // TODO: assert the id is consistent

        if self.prop_cache.title_changed(&self.tray) {
            StatusNotifierItem::new_title(sni_obj.signal_context()).await?;
        }
        if self.prop_cache.icon_changed(&self.tray) {
            StatusNotifierItem::new_icon(sni_obj.signal_context()).await?;
        }
        if self.prop_cache.overlay_icon_changed(&self.tray) {
            StatusNotifierItem::new_overlay_icon(sni_obj.signal_context()).await?;
        }
        if self.prop_cache.attention_icon_changed(&self.tray) {
            StatusNotifierItem::new_attention_icon(sni_obj.signal_context()).await?;
        }
        if self.prop_cache.tool_tip_changed(&self.tray) {
            StatusNotifierItem::new_tool_tip(sni_obj.signal_context()).await?;
        }
        Ok(())
    }

    async fn update_menu(&mut self) -> zbus::Result<()> {
        let new_menu = menu::menu_flatten(self.tray.menu());
        let old_menu = &self.menu_cache;
        let mut all_updated_props = Vec::new();
        let mut all_removed_props = Vec::new();
        let default = crate::menu::RawMenuItem::default();
        let mut layout_updated = false;
        for (index, (old, new)) in old_menu
            .iter()
            .chain(std::iter::repeat(&(default, vec![])))
            .zip(new_menu.clone().into_iter())
            .enumerate()
        {
            let (old_item, old_childs) = old;
            let (new_item, new_childs) = new;

            if let Some((updated_props, removed_props)) = old_item.diff(new_item) {
                if !updated_props.is_empty() {
                    all_updated_props
                        .push((self.index2id(index), updated_props));
                }
                if !removed_props.is_empty() {
                    all_removed_props
                        .push((self.index2id(index), removed_props));
                }
            }
            if *old_childs != new_childs {
                layout_updated = true;
                break;
            }
        }

        let menu_obj = self.conn.object_server().interface::<_, DbusMenu>(MENU_PATH).await?;
        if layout_updated {
            // The layout has been changed, bump ID offset to invalidate all items,
            // which is required to avoid unexpected behaviors on some system tray
            self.revision += 1;
            self.item_id_offset += old_menu.len() as i32;
            DbusMenu::layout_updated(menu_obj.signal_context(), self.revision, 0).await?;
        } else if !all_updated_props.is_empty() || !all_removed_props.is_empty() {
            DbusMenu::items_properties_updated(menu_obj.signal_context(), all_updated_props, all_removed_props).await?;
        }
        self.menu_cache = new_menu;
        Ok(())
    }

    async fn update(&mut self) -> zbus::Result<()> {
        self.update_properties().await?;
        self.update_menu().await
    }

    // Return None if item not exists
    fn id2index(&self, id: i32) -> Option<usize> {
        let number_of_items = self.menu_cache.len();
        let offset = self.item_id_offset;
        if id == 0 && number_of_items > 0 {
            // ID of the root item is always 0
            return Some(0);
        } else if id <= offset {
            // == illegal id, bug in index2id or dbus peer
            //  < expired id
            return None;
        }
        let index: usize = (id - offset).try_into().expect("unreachable!");
        if index < number_of_items {
            Some(index)
        } else {
            None
        }
    }

    fn index2id(&self, index: usize) -> i32 {
        // ID of the root item is always 0
        if index == 0 {
            0
        } else {
            <i32 as TryFrom<_>>::try_from(index)
                .expect("index overflow")
                .checked_add(self.item_id_offset)
                .expect("id overflow")
        }
    }

    // Return None if parent_id not found
    fn gen_dbusmenu_tree(
        &self,
        parent_id: i32,
        recursion_depth: Option<usize>,
        property_names: Vec<String>,
    ) -> Option<LayoutItem> {
        let parent_index = self.id2index(parent_id)?;

        // The type is Vec<Option<id, properties, Vec<submenu>, Vec<submenu_index>>>
        let mut x: Vec<
            Option<(
                i32,
                HashMap<String, OwnedValue>,
                Vec<OwnedValue>,
                Vec<usize>,
            )>,
        > = self
            .menu_cache
            .iter()
            .enumerate()
            .map(|(index, (item, submenu))| {
                (
                    self.index2id(index),
                    item.to_dbus_map(&property_names),
                    Vec::with_capacity(submenu.len()),
                    submenu.clone(),
                )
            })
            .map(Some)
            .collect();
        let mut stack = vec![parent_index];

        while let Some(current) = stack.pop() {
            let submenu_indexes = &mut x[current].as_mut().unwrap().3;
            if submenu_indexes.is_empty() {
                let c = x[current].as_mut().unwrap();
                if !c.2.is_empty() {
                    c.1.insert(
                        "children-display".into(),
                        Str::from_static("submenu").into(),
                    );
                }
                if let Some(parent) = stack.pop() {
                    x.push(None);
                    let item = x.swap_remove(current).unwrap();
                    stack.push(parent);
                    x[parent]
                        .as_mut()
                        .unwrap()
                        .2
                        .push(LayoutItem {
                            id: item.0,
                            properties: item.1,
                            children: item.2
                        }.into());
                }
            } else {
                stack.push(current);
                let sub = submenu_indexes.remove(0);
                if recursion_depth.map_or(true, |depth| depth + 1 >= stack.len()) {
                    stack.push(sub);
                }
            }
        }
        let resp = x.remove(parent_index)?;
        Some(LayoutItem {
            id: resp.0,
            properties: resp.1,
            children: resp.2,
        })
    }

    async fn event(&mut self, id: i32, event_id: &str, _data: OwnedValue, _timestamp: u32) -> zbus::fdo::Result<()> {
        match event_id {
            "clicked" => {
                assert_ne!(id, 0, "ROOT MENU ITEM CLICKED");
                let index = self.id2index(id)
                    .ok_or_else(|| zbus::fdo::Error::InvalidArgs("id not found".to_string()))?;
                if let Ok(activate) = self.menu_cache[index].0.on_clicked.clone().lock() {
                    (activate)(&mut self.tray, index);
                }
                self.update().await?;
            }
            _ => (),
        }
        Ok(())
    }

    async fn event_group(&mut self, events: Vec<(i32, String, OwnedValue, u32)>) -> zbus::fdo::Result<Vec<i32>> {
        let (found, not_found) = events
            .into_iter()
            .partition::<Vec<_>, _>(|event| self.id2index(event.0).is_some());
        if found.is_empty() {
            return Err(zbus::fdo::Error::InvalidArgs("None of the id in the events can be found".to_string()));
        } else {
            for (id, event_id, data, timestamp) in found {
                self.event(id, &event_id, data, timestamp).await?;
            }
            Ok(not_found.into_iter().map(|event| event.0).collect())
        }
    }
}

struct PropertiesCache {
    category: crate::Category,
    title: u64,
    status: crate::Status,
    window_id: i32,
    icon_theme_path: u64,
    icon: u64,
    overlay_icon: u64,
    attention_icon: u64,
    tool_tip: u64,
    text_direction: crate::TextDirection,
}

impl PropertiesCache {
    fn new<T: Tray>(tray: &T) -> Self {
        PropertiesCache {
            category: tray.category(),
            title: hash_of(tray.title()),
            status: tray.status(),
            window_id: tray.window_id(),
            icon_theme_path: hash_of(tray.icon_theme_path()),
            icon: hash_of((tray.icon_name(), tray.icon_pixmap())),
            overlay_icon: hash_of((tray.overlay_icon_name(), tray.overlay_icon_pixmap())),
            attention_icon: hash_of((
                tray.attention_icon_name(),
                tray.attention_icon_pixmap(),
                tray.attention_movie_name(),
            )),
            tool_tip: hash_of(tray.tool_tip()),
            text_direction: tray.text_direction(),
        }
    }

    fn category_changed<T: Tray>(&mut self, t: &T) -> Option<crate::Category> {
        let v = t.category();
        if self.category != v {
            self.category = v;
            Some(v)
        } else {
            None
        }
    }

    fn title_changed<T: Tray>(&mut self, t: &T) -> bool {
        let hash = hash_of(t.title());
        self.title != hash && {
            self.title = hash;
            true
        }
    }

    fn status_changed<T: Tray>(&mut self, t: &T) -> Option<crate::Status> {
        let v = t.status();
        if self.status != v {
            self.status = v;
            Some(v)
        } else {
            None
        }
    }

    fn window_id_changed<T: Tray>(&mut self, t: &T) -> Option<i32> {
        let v = t.window_id();
        if self.window_id != v {
            self.window_id = v;
            Some(v)
        } else {
            None
        }
    }

    fn icon_theme_path_changed<T: Tray>(&mut self, t: &T) -> Option<String> {
        let v = t.icon_theme_path();
        let hash = hash_of(&v);
        if self.icon_theme_path != hash {
            self.icon_theme_path = hash;
            Some(v)
        } else {
            None
        }
    }

    fn icon_changed<T: Tray>(&mut self, tray: &T) -> bool {
        let hash = hash_of((tray.icon_name(), tray.icon_pixmap()));
        self.icon != hash && {
            self.icon = hash;
            true
        }
    }

    fn overlay_icon_changed<T: Tray>(&mut self, tray: &T) -> bool {
        let hash = hash_of((tray.overlay_icon_name(), tray.overlay_icon_pixmap()));
        self.overlay_icon != hash && {
            self.overlay_icon = hash;
            true
        }
    }

    fn attention_icon_changed<T: Tray>(&mut self, tray: &T) -> bool {
        let hash = hash_of((
            tray.attention_icon_name(),
            tray.attention_icon_pixmap(),
            tray.attention_movie_name(),
        ));
        self.attention_icon != hash && {
            self.attention_icon = hash;
            true
        }
    }

    fn tool_tip_changed<T: Tray>(&mut self, tray: &T) -> bool {
        let hash = hash_of(tray.tool_tip());
        self.tool_tip != hash && {
            self.tool_tip = hash;
            true
        }
    }

    fn text_direction_changed<T: Tray>(&mut self, t: &T) -> Option<crate::TextDirection> {
        let v = t.text_direction();
        if self.text_direction != v {
            self.text_direction = v;
            Some(v)
        } else {
            None
        }
    }
}

fn hash_of<T: Hash>(v: T) -> u64 {
    use std::collections::hash_map::DefaultHasher;
    let mut hasher = DefaultHasher::new();
    v.hash(&mut hasher);
    hasher.finish()
}<|MERGE_RESOLUTION|>--- conflicted
+++ resolved
@@ -22,29 +22,6 @@
 
 static COUNTER: AtomicUsize = AtomicUsize::new(1);
 
-<<<<<<< HEAD
-/// Service of the tray
-pub struct TrayService<T> {
-    tray: Handle<T>,
-}
-
-impl<T: Tray + 'static> TrayService<T> {
-    /// Create a new service
-    pub fn new(tray: T) -> Self {
-        let tray_state = crate::TrayStatus::default();
-        TrayService {
-            tray: Handle {
-                model: Arc::new(Mutex::new(tray)),
-                tray_status: tray_state.clone(),
-            },
-        }
-    }
-
-    /// Get a handle of the tray
-    pub fn handle(&self) -> Handle<T> {
-        self.tray.clone()
-    }
-=======
 // TODO: don't use zbus result publicly(?)
 pub fn spawn<T: Tray + Send + 'static>(tray: T) -> zbus::Result<Handle<T>> {
     let (client_tx, client_rx) = tokio::sync::mpsc::unbounded_channel::<ClientRequest<T>>();
@@ -61,7 +38,6 @@
 
     Ok(Handle { sender: client_tx })
 }
->>>>>>> ce8017cb
 
 pub async fn run_async<T: Tray + Send + 'static>(tray: T, mut client_rx: tokio::sync::mpsc::UnboundedReceiver<ClientRequest<T>>) -> zbus::Result<()> {
     let conn = Connection::session().await.unwrap();
@@ -126,40 +102,6 @@
                             }
                         }
                     }
-<<<<<<< HEAD
-                });
-                true
-            }),
-        );
-
-        let snw_object = conn.with_proxy(
-            "org.kde.StatusNotifierWatcher",
-            "/StatusNotifierWatcher",
-            Duration::from_secs(1),
-        );
-        match snw_object.register_status_notifier_item(&name) {
-            Err(ref e) if e.name() == Some("org.freedesktop.DBus.Error.ServiceUnknown") => {
-                if !inner.handle.model.lock().unwrap().watcher_offline() {
-                    inner.handle.tray_status.stop();
-                }
-            }
-            Ok(()) => inner.handle.model.lock().unwrap().watcher_online(),
-            r => r?,
-        };
-
-        let dbus_object = conn.with_proxy(
-            "org.freedesktop.DBus",
-            "/org/freedesktop/DBus",
-            Duration::from_secs(1),
-        );
-        let inner2 = inner.clone();
-        dbus_object.match_signal(
-            move |h: freedesktop::NameOwnerChanged, c: &LocalConnection, _: &dbus::Message| {
-                if h.name == "org.kde.StatusNotifierWatcher" {
-                    if h.new_owner.is_empty() {
-                        if !inner2.handle.model.lock().unwrap().watcher_offline() {
-                            inner2.handle.tray_status.stop();
-=======
                 }
             }
             Some(msg) = client_rx.recv() => {
@@ -211,7 +153,6 @@
                         }
                         SniProperty::IconPixmap(r) => {
                             let _ = r.send(Ok(service.tray.icon_pixmap()));
->>>>>>> ce8017cb
                         }
                         SniProperty::OverlayIconName(r) => {
                             let _ = r.send(Ok(service.tray.overlay_icon_name()));
